require 'torch'

local mytester = torch.Tester()
local jac
local sjac

local precision = 1e-5
local expprecision = 1e-4

local nntest = {}

function nntest.Add()
   local ini = math.random(10,20)
   local inj = math.random(10,20)
   local ink = math.random(10,20)
   local input = torch.Tensor(ini,inj,ink):zero()
   local module = nn.Add(ini*inj*ink)

   local err = jac.testJacobian(module,input)
   mytester:assertlt(err,precision, 'error on state ')
   local err = jac.testJacobianParameters(module, input, module.bias, module.gradBias)
   mytester:assertlt(err,precision, 'error on bias ')

   local err = jac.testJacobianUpdateParameters(module, input, module.bias)
   mytester:assertlt(err,precision, 'error on bias [direct update]')

   for t,err in pairs(jac.testAllUpdate(module, input, 'bias', 'gradBias')) do
      mytester:assertlt(err, precision, string.format(
                         'error on bias [%s]', t))
   end

   local ferr,berr = jac.testIO(module,input)
   mytester:asserteq(ferr, 0, torch.typename(module) .. ' - i/o forward err ')
   mytester:asserteq(berr, 0, torch.typename(module) .. ' - i/o backward err ')
end

function nntest.CMul()
   local ini = math.random(5,15)
   local inj = math.random(5,15)
   local ink = math.random(5,15)
   local input = torch.Tensor(ini,inj,ink):zero()
   local module = nn.CMul(ini*inj*ink)

   local err = jac.testJacobian(module,input)
   mytester:assertlt(err,precision, 'error on state ')

   local err = jac.testJacobianParameters(module, input, module.weight, module.gradWeight)
   mytester:assertlt(err,precision, 'error on weight ')

   local err = jac.testJacobianUpdateParameters(module, input, module.weight)
   mytester:assertlt(err,precision, 'error on weight [direct update] ')

   for t,err in pairs(jac.testAllUpdate(module, input, 'weight', 'gradWeight')) do
      mytester:assertlt(err, precision, string.format(
                         'error on weight [%s]', t))
   end

   local ferr,berr = jac.testIO(module,input)
   mytester:asserteq(ferr, 0, torch.typename(module) .. ' - i/o forward err ')
   mytester:asserteq(berr, 0, torch.typename(module) .. ' - i/o backward err ')
end

function nntest.Exp()
   local ini = math.random(10,20)
   local inj = math.random(10,20)
   local ink = math.random(10,20)
   local input = torch.Tensor(ini,inj,ink):zero()
   local module = nn.Exp()

   local err = jac.testJacobian(module,input)
   mytester:assertlt(err,precision, 'error on state ')

   local ferr,berr = jac.testIO(module,input)
   mytester:asserteq(ferr, 0, torch.typename(module) .. ' - i/o forward err ')
   mytester:asserteq(berr, 0, torch.typename(module) .. ' - i/o backward err ')
end

function nntest.Log()
   local ini = math.random(10,20)
   local inj = math.random(10,20)
   local ink = math.random(10,20)
   local input = torch.Tensor(ini,inj,ink):zero()
   local module = nn.Log()

   local err = jac.testJacobian(module,input, 0.1, 10)
   mytester:assertlt(err,precision, 'error on state ')

   local ferr,berr = jac.testIO(module,input, 0.1, 10)
   mytester:asserteq(ferr, 0, torch.typename(module) .. ' - i/o forward err ')
   mytester:asserteq(berr, 0, torch.typename(module) .. ' - i/o backward err ')
end

function nntest.HardTanh()
   local ini = math.random(5,10)
   local inj = math.random(5,10)
   local ink = math.random(5,10)
   local input = torch.Tensor(ink, inj, ini):zero()
   
   local module = nn.HardTanh()
   
   local err = jac.testJacobian(module, input)
   mytester:assertlt(err, precision ,  'error on state ')
   
   local ferr, berr = jac.testIO(module, input)
   mytester:asserteq(ferr, 0, torch.typename(module) .. ' - i/o forward err ')
   mytester:asserteq(berr, 0, torch.typename(module) .. ' - i/o backward err ')
end

function nntest.Abs()
   local ini = math.random(5,10)
   local inj = math.random(5,10)
   local ink = math.random(5,10)
   local input = torch.Tensor(ink, inj, ini):zero()
   
   local module = nn.Abs()
   
   local err = jac.testJacobian(module, input)
   mytester:assertlt(err, precision ,  'error on state ')
   
   local ferr, berr = jac.testIO(module, input)
   mytester:asserteq(ferr, 0, torch.typename(module) .. ' - i/o forward err ')
   mytester:asserteq(berr, 0, torch.typename(module) .. ' - i/o backward err ')
end

function nntest.Threshold()
   local ini = math.random(5,10)
   local inj = math.random(5,10)
   local ink = math.random(5,10)
   local input = torch.Tensor(ink, inj, ini):zero()

   local module = nn.Threshold(torch.uniform(-2,2),torch.uniform(-2,2))

   local err = nn.Jacobian.testJacobian(module, input)
   mytester:assertlt(err, precision, 'error on state ')

   local ferr, berr = nn.Jacobian.testIO(module, input)
   mytester:asserteq(ferr, 0, torch.typename(module) .. ' - i/o forward err ')
   mytester:asserteq(berr, 0, torch.typename(module) .. ' - i/o backward err ')
end

function nntest.HardShrink()
   local ini = math.random(5,10)
   local inj = math.random(5,10)
   local ink = math.random(5,10)
   local input = torch.Tensor(ink, inj, ini):zero()

   local module = nn.HardShrink(math.random()/2)

   local err = nn.Jacobian.testJacobian(module, input)
   mytester:assertlt(err, precision, 'error on state ')

   local ferr, berr = nn.Jacobian.testIO(module, input)
   mytester:asserteq(ferr, 0, torch.typename(module) .. ' - i/o forward err ')
   mytester:asserteq(berr, 0, torch.typename(module) .. ' - i/o backward err ')
end

function nntest.SoftShrink()
   local ini = math.random(5,10)
   local inj = math.random(5,10)
   local ink = math.random(5,10)
   local input = torch.Tensor(ink, inj, ini):zero()

   local module = nn.SoftShrink(math.random()/2)

   local err = nn.Jacobian.testJacobian(module, input)
   mytester:assertlt(err, precision, 'error on state ')

   local ferr, berr = nn.Jacobian.testIO(module, input)
   mytester:asserteq(ferr, 0, torch.typename(module) .. ' - i/o forward err ')
   mytester:asserteq(berr, 0, torch.typename(module) .. ' - i/o backward err ')
end

function nntest.Power()
   local in1 = torch.rand(10,20)
   local module = nn.Power(2)
   local out = module:forward(in1)
   local err = out:dist(in1:cmul(in1))
   mytester:asserteq(err, 0, torch.typename(module) .. ' - forward err ')

   local ini = math.random(5,10)
   local inj = math.random(5,10)
   local ink = math.random(5,10)
   local pw = torch.uniform()*math.random(1,10)
   local input = torch.Tensor(ink, inj, ini):zero()

   local module = nn.Power(pw)

   local err = nn.Jacobian.testJacobian(module, input, 0.1, 2)
   mytester:assertlt(err, precision, 'error on state ')

   local ferr, berr = nn.Jacobian.testIO(module,input, 0.1, 2)
   mytester:asserteq(ferr, 0, torch.typename(module) .. ' - i/o forward err ')
   mytester:asserteq(berr, 0, torch.typename(module) .. ' - i/o backward err ')
end

function nntest.Square()
   local in1 = torch.rand(10,20)
   local module = nn.Square()
   local out = module:forward(in1)
   local err = out:dist(in1:cmul(in1))
   mytester:asserteq(err, 0, torch.typename(module) .. ' - forward err ')

   local ini = math.random(5,10)
   local inj = math.random(5,10)
   local ink = math.random(5,10)
   local input = torch.Tensor(ink, inj, ini):zero()

   local module = nn.Square()

   local err = nn.Jacobian.testJacobian(module, input)
   mytester:assertlt(err, precision, 'error on state ')

   local ferr, berr = nn.Jacobian.testIO(module, input)
   mytester:asserteq(ferr, 0, torch.typename(module) .. ' - i/o forward err ')
   mytester:asserteq(berr, 0, torch.typename(module) .. ' - i/o backward err ')
end

function nntest.Sqrt()
   local in1 = torch.rand(10,20)
   local module = nn.Sqrt()
   local out = module:forward(in1)
   local err = out:dist(in1:sqrt())
   mytester:asserteq(err, 0, torch.typename(module) .. ' - forward err ')

   local ini = math.random(5,10)
   local inj = math.random(5,10)
   local ink = math.random(5,10)
   local input = torch.Tensor(ink, inj, ini):zero()

   local module = nn.Sqrt()

   local err = nn.Jacobian.testJacobian(module, input, 0.1, 2)
   mytester:assertlt(err, precision, 'error on state ')

   local ferr, berr = nn.Jacobian.testIO(module, input, 0, 2)
   mytester:asserteq(ferr, 0, torch.typename(module) .. ' - i/o forward err ')
   mytester:asserteq(berr, 0, torch.typename(module) .. ' - i/o backward err ')
end

function nntest.Linear()
   local ini = math.random(50,70)
   local inj = math.random(50,70)
   local input = torch.Tensor(ini):zero()
   local module = nn.Linear(ini,inj)

   -- 1D
   local err = jac.testJacobian(module,input)
   mytester:assertlt(err,precision, 'error on state ')

   local err = jac.testJacobianParameters(module, input, module.weight, module.gradWeight)
   mytester:assertlt(err,precision, 'error on weight ')

   local err = jac.testJacobianParameters(module, input, module.bias, module.gradBias)
   mytester:assertlt(err,precision, 'error on bias ')

   local err = jac.testJacobianUpdateParameters(module, input, module.weight)
   mytester:assertlt(err,precision, 'error on weight [direct update] ')

   local err = jac.testJacobianUpdateParameters(module, input, module.bias)
   mytester:assertlt(err,precision, 'error on bias [direct update] ')

   for t,err in pairs(jac.testAllUpdate(module, input, 'weight', 'gradWeight')) do
      mytester:assertlt(err, precision, string.format(
                         'error on weight [%s]', t))
   end

   for t,err in pairs(jac.testAllUpdate(module, input, 'bias', 'gradBias')) do
      mytester:assertlt(err, precision, string.format(
                         'error on bias [%s]', t))
   end

   -- 2D
   local nframe = math.random(50,70)
   local input = torch.Tensor(nframe, ini):zero()

   local err = jac.testJacobian(module,input)
   mytester:assertlt(err,precision, 'error on state ')

   local err = jac.testJacobianParameters(module, input, module.weight, module.gradWeight)
   mytester:assertlt(err,precision, 'error on weight ')

   local err = jac.testJacobianParameters(module, input, module.bias, module.gradBias)
   mytester:assertlt(err,precision, 'error on weight ')

   local err = jac.testJacobianUpdateParameters(module, input, module.weight)
   mytester:assertlt(err,precision, 'error on weight [direct update] ')

   local err = jac.testJacobianUpdateParameters(module, input, module.bias)
   mytester:assertlt(err,precision, 'error on bias [direct update] ')

   for t,err in pairs(jac.testAllUpdate(module, input, 'weight', 'gradWeight')) do
      mytester:assertlt(err, precision, string.format(
                         'error on weight [%s]', t))
   end

   for t,err in pairs(jac.testAllUpdate(module, input, 'bias', 'gradBias')) do
      mytester:assertlt(err, precision, string.format(
                         'error on bias [%s]', t))
   end

   -- IO
   local ferr,berr = jac.testIO(module,input)
   mytester:asserteq(ferr, 0, torch.typename(module) .. ' - i/o forward err ')
   mytester:asserteq(berr, 0, torch.typename(module) .. ' - i/o backward err ')
end

function nntest.SparseLinear()
   local ini = math.random(5000,10000)
   local inj = math.random(50,100)
   local numNonzero = math.random(5,20)
   
   local module = nn.SparseLinear(ini,inj)

   -- Create a random sparse vector
   N = {}
   for i = 1, ini do N[i] = i end
   for i = 1, numNonzero do 
      local j = math.random(i,ini)
      N[i], N[j] = N[j], N[i]
   end   
   local input = torch.Tensor(numNonzero, 2):zero()
   for i = 1, numNonzero do input[{i,1}] = N[i] end
   local values = input:select(2,2)
   values:copy(torch.rand(values:nElement())):mul(2):add(-1)
      
   -- Check output
   local actual = module:forward(input)
   local expected = torch.Tensor(inj)
   for j = 1, inj do 
      expected[j] = 0
      for i = 1,numNonzero do
         expected[j] = expected[j] + values[i] * module.weight[{j, N[i]}]
      end
   end
   local err = (expected - actual):abs():max()
   mytester:assertle(err, precision, 'error on result')

   -- Jacobian
   local err = sjac.testJacobian(module,input)
   mytester:assertlt(err,precision, 'error on state ')

   local err = sjac.testJacobianParameters(module, input, module.weight, module.gradWeight)
   mytester:assertlt(err,precision, 'error on weight ')

   local err = sjac.testJacobianParameters(module, input, module.bias, module.gradBias)
   mytester:assertlt(err,precision, 'error on bias ')
   
   local ferr, berr = sjac.testIO(module, input)
   mytester:asserteq(0, ferr, torch.typename(module) .. ' - i/o forward err ')
   mytester:asserteq(0, berr, torch.typename(module) .. ' - i/o backward err ')
end

function nntest.Euclidean()
   local ini = math.random(50,70)
   local inj = math.random(50,70)
   local input = torch.Tensor(ini):zero()
   local module = nn.Euclidean(ini,inj)

   local err = jac.testJacobian(module,input)
   mytester:assertlt(err,precision, 'error on state ')

   local err = jac.testJacobianParameters(module, input, module.weight, module.gradWeight)
   mytester:assertlt(err,precision, 'error on weight ')

   local ferr,berr = jac.testIO(module,input)
   mytester:asserteq(ferr, 0, torch.typename(module) .. ' - i/o forward err ')
   mytester:asserteq(berr, 0, torch.typename(module) .. ' - i/o backward err ')
end

function nntest.WeightedEuclidean()
   local ini = math.random(10,20)
   local inj = math.random(10,20)
   local input = torch.Tensor(ini):zero()
   local module = nn.WeightedEuclidean(ini,inj)

   local err = jac.testJacobian(module,input)
   mytester:assertlt(err,precision, 'error on state ')

   local err = jac.testJacobianParameters(module, input, module.weight, module.gradWeight)
   mytester:assertlt(err,precision, 'error on weight ')

   local err = jac.testJacobianParameters(module, input, module.bias, module.gradBias)
   mytester:assertlt(err,precision, 'error on bias ')

   local ferr,berr = jac.testIO(module,input)
   mytester:asserteq(ferr, 0, torch.typename(module) .. ' - i/o forward err ')
   mytester:asserteq(berr, 0, torch.typename(module) .. ' - i/o backward err ')
end

<<<<<<< HEAD
-- function nntest.WeightedMSECriterion()
=======
--function nntest.WeightedMSECriterion()
>>>>>>> b8f17d41
--   local from  = math.random(100,200)
--   local input = torch.Tensor(from):zero()
--   local target = torch.randn(from)
--   local weight = torch.randn(from)
--   local cri = nn.WeightedMSECriterion(weight)
--   local module = nn.CriterionModule(cri,target)

<<<<<<< HEAD
--   local err = jac.testJacobian(module, input)
--   mytester:assertlt(err, precision, 'error on state ')
   
--   local ferr, berr = jac.testIO(module, input) 
--   mytester:asserteq(0, ferr, torch.typename(module) .. ' - i/o forward err ')
--   mytester:asserteq(0, berr, torch.typename(module) .. ' - i/o backward err ')
-- end
=======
-- local err = jac.testJacobian(module, input)
--   mytester:assertlt(err, precision, 'error on state ')
   
--   local ferr, berr = jac.testIO(module, input)
--   mytester:asserteq(0, ferr, torch.typename(module) .. ' - i/o forward err ')
--   mytester:asserteq(0, berr, torch.typename(module) .. ' - i/o backward err ')
--end
>>>>>>> b8f17d41

function nntest.LogSigmoid()
   local ini = math.random(10,20)
   local inj = math.random(10,20)
   local ink = math.random(10,20)
   local input = torch.Tensor(ini,inj,ink):zero()
   local module = nn.LogSigmoid()

   local err = jac.testJacobian(module,input)
   mytester:assertlt(err,precision, 'error on state ')

   local ferr,berr = jac.testIO(module,input)
   mytester:asserteq(ferr, 0, torch.typename(module) .. ' - i/o forward err ')
   mytester:asserteq(berr, 0, torch.typename(module) .. ' - i/o backward err ')
end

function nntest.LogSoftmax()
   local ini = math.random(10,20)
   local inj = math.random(10,20)
   local input = torch.Tensor(ini,inj):zero()
   local module = nn.LogSoftMax()

   local err = jac.testJacobian(module,input)
   mytester:assertlt(err,expprecision, 'error on state ')

   local ferr,berr = jac.testIO(module,input)
   mytester:asserteq(ferr, 0, torch.typename(module) .. ' - i/o forward err ')
   mytester:asserteq(berr, 0, torch.typename(module) .. ' - i/o backward err ')
end

-- function nntest.TemporalLogSoftmax()
--    local ini = math.random(10,20)
--    local inj = math.random(10,20)
--    local input = torch.Tensor(ini,inj):zero()
--    local module = nn.TemporalLogSoftMax()

--    local err = jac.testJacobian(module,input)
--    mytester:assertlt(err,precision, 'error on state ')

--    local ferr,berr = jac.testIO(module,input)
--    mytester:asserteq(ferr, 0, torch.typename(module) .. ' - i/o forward err ')
--    mytester:asserteq(berr, 0, torch.typename(module) .. ' - i/o backward err ')
-- end

function nntest.Max()
   local ini = math.random(10,20)
   local inj = math.random(10,20)
   local ink = math.random(10,20)
   local input = torch.Tensor(ini,inj*ink):zero()
   local module = nn.Max(1)

   local err = jac.testJacobian(module,input)
   mytester:assertlt(err,precision, 'error on state ')

   local ferr,berr = jac.testIO(module,input)
   mytester:asserteq(ferr, 0, torch.typename(module) .. ' - i/o forward err ')
   mytester:asserteq(berr, 0, torch.typename(module) .. ' - i/o backward err ')
end

function nntest.Min()
   local ini = math.random(10,20)
   local inj = math.random(10,20)
   local ink = math.random(10,20)
   local input = torch.Tensor(ini,inj*ink):zero()
   local module = nn.Min(1)

   local err = jac.testJacobian(module,input)
   mytester:assertlt(err,precision, 'error on state ')

   local ferr,berr = jac.testIO(module,input)
   mytester:asserteq(ferr, 0, torch.typename(module) .. ' - i/o forward err ')
   mytester:asserteq(berr, 0, torch.typename(module) .. ' - i/o backward err ')
end

function nntest.Mean()
   local ini = math.random(10,20)
   local inj = math.random(10,20)
   local ink = math.random(10,20)
   local input = torch.Tensor(ini,inj,ink):zero()
   local module = nn.Mean(torch.random(1,3))

   local err = jac.testJacobian(module,input)
   mytester:assertlt(err,precision, 'error on state ')

   local ferr,berr = jac.testIO(module,input)
   mytester:asserteq(ferr, 0, torch.typename(module) .. ' - i/o forward err ')
   mytester:asserteq(berr, 0, torch.typename(module) .. ' - i/o backward err ')
end

function nntest.Mul()
   local ini = math.random(10,20)
   local inj = math.random(10,20)
   local ink = math.random(10,20)
   local input = torch.Tensor(ini,inj,ink):zero()
   local module = nn.Mul(ini*inj*ink)

   local err = jac.testJacobian(module,input)
   mytester:assertlt(err,precision, 'error on state ')
   local err = jac.testJacobianParameters(module, input, module.weight, module.gradWeight)
   mytester:assertlt(err,precision, 'error on weight ')
   local err = jac.testJacobianUpdateParameters(module, input, module.weight)
   mytester:assertlt(err,precision, 'error on weight [direct update] ')

   for t,err in pairs(jac.testAllUpdate(module, input, 'weight', 'gradWeight')) do
      mytester:assertlt(err, precision, string.format(
                         'error on weight [%s]', t))
   end

   local ferr,berr = jac.testIO(module,input)
   mytester:asserteq(ferr, 0, torch.typename(module) .. ' - i/o forward err ')
   mytester:asserteq(berr, 0, torch.typename(module) .. ' - i/o backward err ')
end

function nntest.Sigmoid()
   local ini = math.random(10,20)
   local inj = math.random(10,20)
   local ink = math.random(10,20)
   local input = torch.Tensor(ini,inj,ink):zero()
   local module = nn.Sigmoid()

   local err = jac.testJacobian(module,input)
   mytester:assertlt(err,precision, 'error on state ')

   local ferr,berr = jac.testIO(module,input)
   mytester:asserteq(ferr, 0, torch.typename(module) .. ' - i/o forward err ')
   mytester:asserteq(berr, 0, torch.typename(module) .. ' - i/o backward err ')
end

function nntest.Softmax()
   local ini = math.random(10,20)
   local ink = math.random(10,20)
   local input = torch.Tensor(ink, ini):zero()
   local module = nn.SoftMax()

   local err = jac.testJacobian(module,input)
   mytester:assertlt(err,expprecision, 'error on state ')

   local ferr,berr = jac.testIO(module,input)
   mytester:asserteq(ferr, 0, torch.typename(module) .. ' - i/o forward err ')
   mytester:asserteq(berr, 0, torch.typename(module) .. ' - i/o backward err ')
end

function nntest.Softmin()
   local ini = math.random(10,20)
   local ink = math.random(10,20)
   local input = torch.Tensor(ink, ini):zero()
   local module = nn.SoftMin()

   local err = jac.testJacobian(module,input)
   mytester:assertlt(err,expprecision, 'error on state ')

   local ferr,berr = jac.testIO(module,input)
   mytester:asserteq(ferr, 0, torch.typename(module) .. ' - i/o forward err ')
   mytester:asserteq(berr, 0, torch.typename(module) .. ' - i/o backward err ')
end

function nntest.Softsign()
   local ini = math.random(10,20)
   local ink = math.random(10,20)
   local input = torch.Tensor(ink, ini):zero()
   local module = nn.SoftSign()

   local err = jac.testJacobian(module,input)
   mytester:assertlt(err,precision, 'error on state ')

   local ferr,berr = jac.testIO(module,input)
   mytester:asserteq(ferr, 0, torch.typename(module) .. ' - i/o forward err ')
   mytester:asserteq(berr, 0, torch.typename(module) .. ' - i/o backward err ')
end

function nntest.SoftPlus()
   local ini = math.random(10,20)
   local inj = math.random(10,20)
   local ink = math.random(10,20)
   local input = torch.Tensor(ini,inj,ink):zero()
   local module = nn.SoftPlus()

   local err = jac.testJacobian(module,input)
   mytester:assertlt(err,precision, 'error on state ')

   local ferr,berr = jac.testIO(module,input)
   mytester:asserteq(ferr, 0, torch.typename(module) .. ' - i/o forward err ')
   mytester:asserteq(berr, 0, torch.typename(module) .. ' - i/o backward err ')
end

function nntest.SpatialSubtractiveNormalization_2dkernel()
   local inputSize = math.random(11,20)
   local kersize = 9
   local nbfeatures = math.random(5,10)
   local kernel = torch.Tensor(kersize,kersize):fill(1)
   local module = nn.SpatialSubtractiveNormalization(nbfeatures,kernel)
   local input = torch.rand(nbfeatures,inputSize,inputSize)

   local err = jac.testJacobian(module,input)
   mytester:assertlt(err,precision, 'error on state ')

   local ferr,berr = jac.testIO(module,input)
   mytester:asserteq(ferr, 0, torch.typename(module) .. ' - i/o forward err ')
   mytester:asserteq(berr, 0, torch.typename(module) .. ' - i/o backward err ')
end

function nntest.SpatialSubtractiveNormalization_1dkernel()
   local inputSize = math.random(11,20)
   local kersize = 9
   local nbfeatures = math.random(5,10)
   local kernel = torch.Tensor(kersize):fill(1)
   local module = nn.SpatialSubtractiveNormalization(nbfeatures,kernel)
   local input = torch.rand(nbfeatures,inputSize,inputSize)

   local err = jac.testJacobian(module,input)
   mytester:assertlt(err,precision, 'error on state ')

   local ferr,berr = jac.testIO(module,input)
   mytester:asserteq(ferr, 0, torch.typename(module) .. ' - i/o forward err ')
   mytester:asserteq(berr, 0, torch.typename(module) .. ' - i/o backward err ')
end

function nntest.SpatialDivisiveNormalization_2dkernel()
   local inputSize = math.random(11,20)
   local kersize = 9
   local nbfeatures = math.random(5,10)
   local kernel = torch.Tensor(kersize,kersize):fill(1)
   local module = nn.SpatialDivisiveNormalization(nbfeatures,kernel)
   local input = torch.rand(nbfeatures,inputSize,inputSize)

   local err = jac.testJacobian(module,input)
   mytester:assertlt(err,precision, 'error on state ')

   local ferr,berr = jac.testIO(module,input)
   mytester:asserteq(ferr, 0, torch.typename(module) .. ' - i/o forward err ')
   mytester:asserteq(berr, 0, torch.typename(module) .. ' - i/o backward err ')
end

function nntest.SpatialDivisiveNormalization_1dkernel()
   local inputSize = math.random(11,20)
   local kersize = 9
   local nbfeatures = math.random(5,10)
   local kernel = torch.Tensor(kersize):fill(1)
   local module = nn.SpatialDivisiveNormalization(nbfeatures,kernel)
   local input = torch.rand(nbfeatures,inputSize,inputSize)

   local err = jac.testJacobian(module,input)
   mytester:assertlt(err,precision, 'error on state ')

   local ferr,berr = jac.testIO(module,input)
   mytester:asserteq(ferr, 0, torch.typename(module) .. ' - i/o forward err ')
   mytester:asserteq(berr, 0, torch.typename(module) .. ' - i/o backward err ')
end

function nntest.SpatialConvolution()
   local from = math.random(1,10)
   local to = math.random(1,10)
   local ki = math.random(1,10)
   local kj = math.random(1,10)
   local si = math.random(1,4)
   local sj = math.random(1,4)
   local outi = math.random(10,20)
   local outj = math.random(10,20)
   local ini = (outi-1)*si+ki
   local inj = (outj-1)*sj+kj
   local module = nn.SpatialConvolution(from, to, ki, kj, si, sj)
   local input = torch.Tensor(from, inj, ini):zero()

   -- stochastic
   
   local err = jac.testJacobian(module, input)
   mytester:assertlt(err, precision, 'error on state ')
   
   local err = jac.testJacobianParameters(module, input, module.weight, module.gradWeight)
   mytester:assertlt(err , precision, 'error on weight ')
   
   local err = jac.testJacobianParameters(module, input, module.bias, module.gradBias)
   mytester:assertlt(err , precision, 'error on bias ')

   local err = jac.testJacobianUpdateParameters(module, input, module.weight)
   mytester:assertlt(err , precision, 'error on weight [direct update] ')
   
   local err = jac.testJacobianUpdateParameters(module, input, module.bias)
   mytester:assertlt(err , precision, 'error on bias [direct update] ')

   for t,err in pairs(jac.testAllUpdate(module, input, 'weight', 'gradWeight')) do
      mytester:assertlt(err, precision, string.format(
                         'error on weight [%s]', t))
   end

   for t,err in pairs(jac.testAllUpdate(module, input, 'bias', 'gradBias')) do
      mytester:assertlt(err, precision, string.format(
                         'error on bias [%s]', t))
   end

   -- batch
   
   --verbose = true
   local batch = math.random(2,5)
   outi = math.random(4,8)
   outj = math.random(4,8)
   ini = (outi-1)*si+ki
   inj = (outj-1)*sj+kj
   module = nn.SpatialConvolution(from, to, ki, kj, si, sj)
   input = torch.Tensor(batch,from,inj,ini):zero()

--    print(from, to, ki, kj, si, sj, batch, ini, inj)
--    print(module.weight:size())
--    print(module.gradWeight:size())

   local err = jac.testJacobian(module, input)
   mytester:assertlt(err, precision, 'batch error on state ')
   
   local err = jac.testJacobianParameters(module, input, module.weight, module.gradWeight)
   mytester:assertlt(err , precision, 'batch error on weight ')
   
   local err = jac.testJacobianParameters(module, input, module.bias, module.gradBias)
   mytester:assertlt(err , precision, 'batch error on bias ')

   local err = jac.testJacobianUpdateParameters(module, input, module.weight)
   mytester:assertlt(err , precision, 'batch error on weight [direct update] ')
   
   local err = jac.testJacobianUpdateParameters(module, input, module.bias)
   mytester:assertlt(err , precision, 'batch error on bias [direct update] ')

   for t,err in pairs(jac.testAllUpdate(module, input, 'weight', 'gradWeight')) do
      mytester:assertlt(err, precision, string.format(
                         'error on weight [%s]', t))
   end

   for t,err in pairs(jac.testAllUpdate(module, input, 'bias', 'gradBias')) do
      mytester:assertlt(err, precision, string.format(
                         'batch error on bias [%s]', t))
   end
   
   local ferr, berr = jac.testIO(module, input)
   mytester:asserteq(0, ferr, torch.typename(module) .. ' - i/o forward err ')
   mytester:asserteq(0, berr, torch.typename(module) .. ' - i/o backward err ')
end

function nntest.SpatialConvolutionMM()
   local from = math.random(1,10)
   local to = math.random(1,10)
   local ki = math.random(1,5)
   local kj = math.random(1,5)
   local outi = math.random(10,20)
   local outj = math.random(10,20)
   local ini = outi-1+ki
   local inj = outj-1+kj
   local module = nn.SpatialConvolutionMM(from, to, ki, kj)
   local input = torch.Tensor(from, inj, ini):zero()

   -- stochastic
   
   local err = jac.testJacobian(module, input)
   mytester:assertlt(err, precision, 'error on state ')
   
   local err = jac.testJacobianParameters(module, input, module.weight, module.gradWeight)
   mytester:assertlt(err , precision, 'error on weight ')
   
   local err = jac.testJacobianParameters(module, input, module.bias, module.gradBias)
   mytester:assertlt(err , precision, 'error on bias ')

   local err = jac.testJacobianUpdateParameters(module, input, module.weight)
   mytester:assertlt(err , precision, 'error on weight [direct update] ')
   
   local err = jac.testJacobianUpdateParameters(module, input, module.bias)
   mytester:assertlt(err , precision, 'error on bias [direct update] ')

   for t,err in pairs(jac.testAllUpdate(module, input, 'weight', 'gradWeight')) do
      mytester:assertlt(err, precision, string.format(
                         'error on weight [%s]', t))
   end

   for t,err in pairs(jac.testAllUpdate(module, input, 'bias', 'gradBias')) do
      mytester:assertlt(err, precision, string.format(
                         'error on bias [%s]', t))
   end

   -- batch
   
   --verbose = true
   local batch = math.random(2,5)
   outi = math.random(4,8)
   outj = math.random(4,8)
   ini = outi-1+ki
   inj = outj-1+kj
   module = nn.SpatialConvolutionMM(from, to, ki, kj)
   input = torch.Tensor(batch,from,inj,ini):zero()

   local err = jac.testJacobian(module, input)
   mytester:assertlt(err, precision, 'batch error on state ')
   
   local err = jac.testJacobianParameters(module, input, module.weight, module.gradWeight)
   mytester:assertlt(err , precision, 'batch error on weight ')
   
   local err = jac.testJacobianParameters(module, input, module.bias, module.gradBias)
   mytester:assertlt(err , precision, 'batch error on bias ')

   local err = jac.testJacobianUpdateParameters(module, input, module.weight)
   mytester:assertlt(err , precision, 'batch error on weight [direct update] ')
   
   local err = jac.testJacobianUpdateParameters(module, input, module.bias)
   mytester:assertlt(err , precision, 'batch error on bias [direct update] ')

   for t,err in pairs(jac.testAllUpdate(module, input, 'weight', 'gradWeight')) do
      mytester:assertlt(err, precision, string.format(
                         'error on weight [%s]', t))
   end

   for t,err in pairs(jac.testAllUpdate(module, input, 'bias', 'gradBias')) do
      mytester:assertlt(err, precision, string.format(
                         'batch error on bias [%s]', t))
   end
   
   local ferr, berr = jac.testIO(module, input)
   mytester:asserteq(0, ferr, torch.typename(module) .. ' - i/o forward err ')
   mytester:asserteq(0, berr, torch.typename(module) .. ' - i/o backward err ')
end

function nntest.SpatialConvolutionMap()
   local from = math.random(1,10)
   local fanin = math.random(1, from)
   local to = math.random(1,10)
   local ki = math.random(1,10)
   local kj = math.random(1,10)
   local si = math.random(1,4)
   local sj = math.random(1,4)
   local outi = math.random(10,20)
   local outj = math.random(10,20)
   local ini = (outi-1)*si+ki
   local inj = (outj-1)*sj+kj

   local module = nn.SpatialConvolutionMap(nn.tables.random(from, to, fanin), ki, kj, si, sj)
   local input = torch.Tensor(from, inj, ini):zero()
   
   local err = jac.testJacobian(module, input)
   mytester:assertlt(err, precision, 'error on state ')
   
   local err = jac.testJacobianParameters(module, input, module.weight, module.gradWeight)
   mytester:assertlt(err , precision, 'error on weight ')
   
   local err = jac.testJacobianParameters(module, input, module.bias, module.gradBias)
   mytester:assertlt(err , precision, 'error on bias ')

   for t,err in pairs(jac.testAllUpdate(module, input, 'weight', 'gradWeight')) do
      mytester:assertlt(err, precision, string.format(
                         'error on weight [%s]', t))
   end

   for t,err in pairs(jac.testAllUpdate(module, input, 'bias', 'gradBias')) do
      mytester:assertlt(err, precision, string.format(
                         'error on bias [%s]', t))
   end
   
   local ferr, berr = jac.testIO(module, input)
   mytester:asserteq(0, ferr, torch.typename(module) .. ' - i/o forward err ')
   mytester:asserteq(0, berr, torch.typename(module) .. ' - i/o backward err ')
end


function nntest.SpatialFullConvolution()
   local from = math.random(1,10)
   local to = math.random(1,10)
   local ki = math.random(1,10)
   local kj = math.random(1,10)
   local si = math.random(1,4)
   local sj = math.random(1,4)
   local ini = math.random(10,18)
   local inj = math.random(10,18)
   local module = nn.SpatialFullConvolution(from, to, ki, kj, si, sj)
   local input = torch.Tensor(from, inj, ini):zero()
   
   -- stochastic
      local err = jac.testJacobian(module, input)
   mytester:assertlt(err, precision, 'error on state ')
   
   local err = jac.testJacobianParameters(module, input, module.weight, module.gradWeight)
   mytester:assertlt(err , precision, 'error on weight ')
   
   local err = jac.testJacobianParameters(module, input, module.bias, module.gradBias)
   mytester:assertlt(err , precision, 'error on bias ')

   local err = jac.testJacobianUpdateParameters(module, input, module.weight)
   mytester:assertlt(err , precision, 'error on weight [direct update] ')
   
   local err = jac.testJacobianUpdateParameters(module, input, module.bias)
   mytester:assertlt(err , precision, 'error on bias [direct update] ')

   for t,err in pairs(jac.testAllUpdate(module, input, 'weight', 'gradWeight')) do
      mytester:assertlt(err, precision, string.format(
                         'error on weight [%s]', t))
   end

   for t,err in pairs(jac.testAllUpdate(module, input, 'bias', 'gradBias')) do
      mytester:assertlt(err, precision, string.format(
                         'error on bias [%s]', t))
   end

   -- batch
   local batch = math.random(2,5)
   ini = math.random(4,8)
   inj = math.random(4,8)
   module = nn.SpatialFullConvolution(from, to, ki, kj, si, sj)
   input = torch.Tensor(batch,from,inj,ini):zero()

   local err = jac.testJacobian(module, input)
   mytester:assertlt(err, precision, 'batch error on state ')
   
   local err = jac.testJacobianParameters(module, input, module.weight, module.gradWeight)
   mytester:assertlt(err , precision, 'batch error on weight ')
   
   local err = jac.testJacobianParameters(module, input, module.bias, module.gradBias)
   mytester:assertlt(err , precision, 'batch error on bias ')

   local err = jac.testJacobianUpdateParameters(module, input, module.weight)
   mytester:assertlt(err , precision, 'batch error on weight [direct update] ')
   
   local err = jac.testJacobianUpdateParameters(module, input, module.bias)
   mytester:assertlt(err , precision, 'batch error on bias [direct update] ')

   for t,err in pairs(jac.testAllUpdate(module, input, 'weight', 'gradWeight')) do
      mytester:assertlt(err, precision, string.format(
                         'error on weight [%s]', t))
   end

   for t,err in pairs(jac.testAllUpdate(module, input, 'bias', 'gradBias')) do
      mytester:assertlt(err, precision, string.format(
                         'batch error on bias [%s]', t))
   end
   
   local ferr, berr = jac.testIO(module, input)
   mytester:asserteq(0, ferr, torch.typename(module) .. ' - i/o forward err ')
   mytester:asserteq(0, berr, torch.typename(module) .. ' - i/o backward err ')
end

function nntest.SpatialFullConvolutionMap()
   local from = math.ceil(torch.uniform(2,5))
   local to = math.ceil(torch.uniform(2,7))
   local fanin = math.ceil(torch.uniform(1, from))
   local tt = nn.tables.random(from, to, fanin)
   local ki = math.ceil(torch.uniform(2,7))
   local kj = math.ceil(torch.uniform(2,7))
   local si = math.ceil(torch.uniform(1,3))
   local sj = math.ceil(torch.uniform(1,3))
   local ini = math.ceil(torch.uniform(10,18))
   local inj = math.ceil(torch.uniform(10,18))
   local module = nn.SpatialFullConvolutionMap(tt, ki, kj, si, sj)
   local input = torch.Tensor(from, inj, ini):zero()
   
   -- stochastic
      local err = jac.testJacobian(module, input)
   mytester:assertlt(err, precision, 'error on state ')
   
   local err = jac.testJacobianParameters(module, input, module.weight, module.gradWeight)
   mytester:assertlt(err , precision, 'error on weight ')
   
   local err = jac.testJacobianParameters(module, input, module.bias, module.gradBias)
   mytester:assertlt(err , precision, 'error on bias ')

   local err = jac.testJacobianUpdateParameters(module, input, module.weight)
   mytester:assertlt(err , precision, 'error on weight [direct update] ')
   
   local err = jac.testJacobianUpdateParameters(module, input, module.bias)
   mytester:assertlt(err , precision, 'error on bias [direct update] ')

   for t,err in pairs(jac.testAllUpdate(module, input, 'weight', 'gradWeight')) do
      mytester:assertlt(err, precision, string.format(
                         'error on weight [%s]', t))
   end

   for t,err in pairs(jac.testAllUpdate(module, input, 'bias', 'gradBias')) do
      mytester:assertlt(err, precision, string.format(
                         'error on bias [%s]', t))
   end
   
   local ferr, berr = jac.testIO(module, input)
   mytester:asserteq(0, ferr, torch.typename(module) .. ' - i/o forward err ')
   mytester:asserteq(0, berr, torch.typename(module) .. ' - i/o backward err ')
end

function nntest.SpatialFullConvolutionCompare()
    local from = math.ceil(torch.uniform(2,5))
    local to = math.ceil(torch.uniform(2,7))
    local tt = nn.tables.full(from, to)
    local ki = math.ceil(torch.uniform(2,7))
    local kj = math.ceil(torch.uniform(2,7))
    local si = math.ceil(torch.uniform(1,3))
    local sj = math.ceil(torch.uniform(1,3))
    local ini = math.ceil(torch.uniform(10,18))
    local inj = math.ceil(torch.uniform(10,18))
    local module1 = nn.SpatialFullConvolutionMap(tt, ki, kj, si, sj)
    local module2 = nn.SpatialFullConvolution(from, to, ki, kj, si, sj)
    local input = torch.rand(from, inj, ini)
    for k=1,tt:size(1) do
       module1.weight[k]:copy(module2.weight[tt[k][1]][tt[k][2]])
       module1.bias:copy(module2.bias)
    end

    local o1 = module1:updateOutput(input)
    local o2 = module2:updateOutput(input)
    mytester:assertlt(o1:dist(o2), precision, 'error on output')

    local go1 = torch.rand(o1:size())
    local go2 = go1:clone()

    local gi1= module1:updateGradInput(input,go1)
    local gi2 = module2:updateGradInput(input,go2)
    mytester:assertlt(gi1:dist(gi2), precision, 'error on gradInput')

    module1:zeroGradParameters()
    module2:zeroGradParameters()

    module1:accGradParameters(input,go1)
    module2:accGradParameters(input,go2)
    for k=1,tt:size(1) do
      mytester:assertlt(module1.gradWeight[k]:dist(module2.gradWeight[tt[k][1]][tt[k][2]]),precision,'error on gradWeight ' .. k)
    end
    mytester:assertlt(module1.gradBias:dist(module2.gradBias),precision,'error on gradBias ')
end

local function batchcompare(smod, sin, plist)
   local bs = torch.LongStorage(sin:size():size()+1)
   bs[1] = 1
   for i=1,sin:size():size() do bs[i+1] = sin:size()[i] end
   local bin = torch.Tensor(bs):copy(sin)
   local bmod = smod:clone()

   local sout = smod:forward(sin):clone()
   local bout = bmod:forward(bin):clone()

   local sgout = torch.randn(sout:size())
   local bgout = torch.Tensor(bout:size())
   bgout:copy(sgout)

   local sgin = smod:backward(sin, sgout)
   local bgin = bmod:backward(bin, bgout)

   smod:accGradParameters(sin, sgout, 1)
   bmod:accGradParameters(bin, bgout, 1)
   
   mytester:assertTensorEq(sout,bout:select(1,1), 1e-8, 'batchcompare error on output')
   mytester:assertTensorEq(sgin,bgin:select(1,1), 1e-8, 'batchcompare error on gradInput')

   for i,v in pairs(plist) do
      mytester:assertTensorEq(smod[v],bmod[v], 1e-8, 'batchcompare error on ' .. v)
   end
end

function nntest.SpatialConvolutionBatchCompare()
   local from = math.random(1,10)
   local to = math.random(1,10)
   local ki = math.random(1,10)
   local kj = math.random(1,10)
   local si = math.random(1,4)
   local sj = math.random(1,4)
   local outi = math.random(10,20)
   local outj = math.random(10,20)
   local ini = (outi-1)*si+ki
   local inj = (outj-1)*sj+kj

   local module = nn.SpatialConvolution(from, to, ki, kj, si, sj)
   local input = torch.randn(from,inj,ini)

   batchcompare(module,input, {'weight','bias','gradWeight','gradBias'})
end

function nntest.SpatialFullConvolutionBatchCompare()
   local from = math.random(1,10)
   local to = math.random(1,10)
   local ki = math.random(1,10)
   local kj = math.random(1,10)
   local si = math.random(1,4)
   local sj = math.random(1,4)
   local ini = math.random(10,18)
   local inj = math.random(10,18)

   local module = nn.SpatialFullConvolution(from, to, ki, kj, si, sj)
   local input = torch.randn(from, inj, ini)

   batchcompare(module,input, {'weight','bias','gradWeight','gradBias'})
end
   


function nntest.SpatialSubSamplingBatchCompare()
   local from = math.random(1,10)
   local ki = math.random(1,5)
   local kj = math.random(1,5)
   local si = math.random(1,4)
   local sj = math.random(1,4)
   local outi = math.random(10,20)
   local outj = math.random(10,20)
   local ini = (outi-1)*si+ki
   local inj = (outj-1)*sj+kj
   local module = nn.SpatialSubSampling(from, ki, kj, si, sj)
   local input = torch.randn(from,inj,ini)--torch.Tensor(from, inj, ini):zero()

   batchcompare(module,input, {'weight','bias','gradWeight','gradBias'})
end

function nntest.SpatialSubSampling()
   local from = math.random(1,10)
   local ki = math.random(1,5)
   local kj = math.random(1,5)
   local si = math.random(1,4)
   local sj = math.random(1,4)
   local outi = math.random(10,20)
   local outj = math.random(10,20)
   local ini = (outi-1)*si+ki
   local inj = (outj-1)*sj+kj
   local module = nn.SpatialSubSampling(from, ki, kj, si, sj)
   local input = torch.Tensor(from, inj, ini):zero()
   
   local err = jac.testJacobian(module, input)
   mytester:assertlt(err, precision, 'error on state ')
   
   local err = jac.testJacobianParameters(module, input, module.weight, module.gradWeight)
   mytester:assertlt(err , precision, 'error on weight ')
   
   local err = jac.testJacobianParameters(module, input, module.bias, module.gradBias)
   mytester:assertlt(err , precision, 'error on bias ')

   local err = jac.testJacobianUpdateParameters(module, input, module.weight)
   mytester:assertlt(err , precision, 'error on weight [direct update] ')
   
   local err = jac.testJacobianUpdateParameters(module, input, module.bias)
   mytester:assertlt(err , precision, 'error on bias [direct update] ')

   for t,err in pairs(jac.testAllUpdate(module, input, 'weight', 'gradWeight')) do
      mytester:assertlt(err, precision, string.format(
                         'error on weight [%s]', t))
   end

   for t,err in pairs(jac.testAllUpdate(module, input, 'bias', 'gradBias')) do
      mytester:assertlt(err, precision, string.format(
                         'error on bias [%s]', t))
   end

   --verbose = true
   local batch = math.random(2,5)
   outi = math.random(4,8)
   outj = math.random(4,8)
   ini = (outi-1)*si+ki
   inj = (outj-1)*sj+kj
   module = nn.SpatialSubSampling(from, ki, kj, si, sj)
   input = torch.Tensor(batch,from,inj,ini):zero()

--    print(from, to, ki, kj, si, sj, batch, ini, inj)
--    print(module.weight:size())
--    print(module.gradWeight:size())

   local err = jac.testJacobian(module, input)
   mytester:assertlt(err, precision, 'batch error on state ')
   
   local err = jac.testJacobianParameters(module, input, module.weight, module.gradWeight)
   mytester:assertlt(err , precision, 'batch error on weight ')
   
   local err = jac.testJacobianParameters(module, input, module.bias, module.gradBias)
   mytester:assertlt(err , precision, 'batch error on bias ')

   local err = jac.testJacobianUpdateParameters(module, input, module.weight)
   mytester:assertlt(err , precision, 'batch error on weight [direct update] ')
   
   local err = jac.testJacobianUpdateParameters(module, input, module.bias)
   mytester:assertlt(err , precision, 'batch error on bias [direct update] ')

   for t,err in pairs(jac.testAllUpdate(module, input, 'weight', 'gradWeight')) do
      mytester:assertlt(err, precision, string.format(
                         'batch error on weight [%s]', t))
   end

   for t,err in pairs(jac.testAllUpdate(module, input, 'bias', 'gradBias')) do
      mytester:assertlt(err, precision, string.format(
                         'batch error on bias [%s]', t))
   end
   
   local ferr, berr = jac.testIO(module, input)
   mytester:asserteq(0, ferr, torch.typename(module) .. ' - i/o forward err ')
   mytester:asserteq(0, berr, torch.typename(module) .. ' - i/o backward err ')
end

function nntest.SpatialMaxPooling()
   local from = math.random(1,5)
   local ki = math.random(1,5)
   local kj = math.random(1,5)
   local si = math.random(1,4)
   local sj = math.random(1,4)
   local outi = math.random(10,20)
   local outj = math.random(10,20)
   local ini = (outi-1)*si+ki
   local inj = (outj-1)*sj+kj

   local module = nn.SpatialMaxPooling(ki,kj,si,sj)
   local input = torch.rand(from,ini,inj)

   local err = jac.testJacobian(module, input)
   mytester:assertlt(err, precision, 'error on state ')

   local ferr, berr = jac.testIO(module, input)
   mytester:asserteq(ferr, 0, torch.typename(module) .. ' - i/o forward err ')
   mytester:asserteq(berr, 0, torch.typename(module) .. ' - i/o backward err ')

   -- batch
   local nbatch = math.random(2,5)
   input = torch.rand(nbatch,from,ini,inj)
   module = nn.SpatialMaxPooling(ki,kj,si,sj)

   local err = jac.testJacobian(module, input)
   mytester:assertlt(err, precision, 'error on state (Batch) ')

   local ferr, berr = jac.testIO(module, input)
   mytester:asserteq(ferr, 0, torch.typename(module) .. ' - i/o forward err (Batch) ')
   mytester:asserteq(berr, 0, torch.typename(module) .. ' - i/o backward err (Batch) ')

end

function nntest.SpatialLPPooling()
   local fanin = math.random(1,4)
   local osizex = math.random(1,4)
   local osizey = math.random(1,4)
   local p = 2
   local mx = math.random(2,8)
   local my = math.random(2,8)
   local dx = math.random(2,mx)
   local dy = math.random(2,my)
   local sizex = osizex*mx
   local sizey = osizey*my
   local module = nn.SpatialLPPooling(fanin,p,mx,my,dx,dy)
   local input = torch.rand(fanin,sizey,sizex)

   local err = jac.testJacobian(module, input)
   mytester:assertlt(err, precision, 'error on state ')

   local ferr, berr = jac.testIO(module, input)
   mytester:asserteq(ferr, 0, torch.typename(module) .. ' - i/o forward err ')
   mytester:asserteq(berr, 0, torch.typename(module) .. ' - i/o backward err ')
end

function nntest.Sum()
   local ini = math.random(10,20)
   local inj = math.random(10,20)
   local ink = math.random(10,20)
   local input = torch.Tensor(ini,inj,ink):zero()
   local module = nn.Sum(torch.random(1,3))

   local err = jac.testJacobian(module,input)
   mytester:assertlt(err,precision, 'error on state ')

   local ferr,berr = jac.testIO(module,input)
   mytester:asserteq(ferr, 0, torch.typename(module) .. ' - i/o forward err ')
   mytester:asserteq(berr, 0, torch.typename(module) .. ' - i/o backward err ')
end

function nntest.Tanh()
   local ini = math.random(5,10)
   local inj = math.random(5,10)
   local ink = math.random(5,10)
   local input = torch.Tensor(ink, inj, ini):zero()
   
   local module = nn.Tanh()
   
   local err = jac.testJacobian(module, input)
   mytester:assertlt(err, precision ,  'error on state ')
   
   local ferr, berr = jac.testIO(module, input)
   mytester:asserteq(ferr, 0, torch.typename(module) .. ' - i/o forward err ')
   mytester:asserteq(berr, 0, torch.typename(module) .. ' - i/o backward err ')
end

function nntest.TemporalConvolution()
   local from = math.random(1,10)
   local to = math.random(1,10)
   local ki = math.random(1,10)
   local si = math.random(1,4)
   local outi = math.random(10,20)
   local ini = (outi-1)*si+ki
   local module = nn.TemporalConvolution(from, to, ki,si)
   local input = torch.Tensor(ini, from):zero()
   
   local err = jac.testJacobian(module, input)
   mytester:assertlt(err, precision, 'error on state ')
   
   local err = jac.testJacobianParameters(module, input, module.weight, module.gradWeight)
   mytester:assertlt(err , precision, 'error on weight ')
   
   local err = jac.testJacobianParameters(module, input, module.bias, module.gradBias)
   mytester:assertlt(err , precision, 'error on bias ')

   local err = jac.testJacobianUpdateParameters(module, input, module.weight)
   mytester:assertlt(err , precision, 'error on weight [direct update]')

   local err = jac.testJacobianUpdateParameters(module, input, module.bias)
   mytester:assertlt(err , precision, 'error on bias [direct update]')

   for t,err in pairs(jac.testAllUpdate(module, input, 'weight', 'gradWeight')) do
      mytester:assertlt(err, precision, string.format(
                         'error on weight [%s]', t))
   end

   for t,err in pairs(jac.testAllUpdate(module, input, 'bias', 'gradBias')) do
      mytester:assertlt(err, precision, string.format(
                         'error on bias [%s]', t))
   end
   
   local ferr, berr = jac.testIO(module, input)
   mytester:asserteq(0, ferr, torch.typename(module) .. ' - i/o forward err ')
   mytester:asserteq(0, berr, torch.typename(module) .. ' - i/o backward err ')
end

function nntest.TemporalSubSampling()
   local from = math.random(1,5)
   local ki = math.random(1,10)
   local si = math.random(1,4)
   local outi = math.random(10,20)
   local ini = (outi-1)*si+ki
   local module = nn.TemporalSubSampling(from, ki, si)
   local input = torch.Tensor(ini, from):zero()
   
   local err = jac.testJacobian(module, input)
   mytester:assertlt(err, precision, 'error on state ')
   
   local err = jac.testJacobianParameters(module, input, module.weight, module.gradWeight)
   mytester:assertlt(err , precision, 'error on weight ')
   
   local err = jac.testJacobianParameters(module, input, module.bias, module.gradBias)
   mytester:assertlt(err , precision, 'error on bias ')
   
   local err = jac.testJacobianUpdateParameters(module, input, module.weight)
   mytester:assertlt(err , precision, 'error on weight [direct update] ')
   
   local err = jac.testJacobianUpdateParameters(module, input, module.bias)
   mytester:assertlt(err , precision, 'error on bias [direct update] ')

   for t,err in pairs(jac.testAllUpdate(module, input, 'weight', 'gradWeight')) do
      mytester:assertlt(err, precision, string.format(
                         'error on weight [%s]', t))
   end

   for t,err in pairs(jac.testAllUpdate(module, input, 'bias', 'gradBias')) do
      mytester:assertlt(err, precision, string.format(
                         'error on bias [%s]', t))
   end

   local ferr, berr = jac.testIO(module, input)
   mytester:asserteq(0, ferr, torch.typename(module) .. ' - i/o forward err ')
   mytester:asserteq(0, berr, torch.typename(module) .. ' - i/o backward err ')
end

function nntest.TemporalMaxPooling()
   local from = math.random(10,10)
   local ki = math.random(5,10)
   local si = math.random(1,2)
   local outi = math.random(50,90)
   local ini = (outi-1)*si+ki
   local module = nn.TemporalMaxPooling(ki, si)
   local input = torch.Tensor(ini, from):zero()

   local err = jac.testJacobian(module, input)
   mytester:assertlt(err, precision, 'error on state ')

   local ferr, berr = jac.testIO(module, input)
   mytester:asserteq(0, ferr, torch.typename(module) .. ' - i/o forward err ')
   mytester:asserteq(0, berr, torch.typename(module) .. ' - i/o backward err ')
end

function nntest.VolumetricConvolution()
   local from = math.random(2,5)
   local to = math.random(2,5)
   local kt = math.random(3,7)
   local ki = math.random(3,7)
   local kj = math.random(3,7)
   local st = math.random(2,4)
   local si = math.random(2,4)
   local sj = math.random(2,4)
   local outt = math.random(3,7)
   local outi = math.random(3,7)
   local outj = math.random(3,7)
   local int = (outt-1)*st+kt
   local ini = (outi-1)*si+ki
   local inj = (outj-1)*sj+kj
   local module = nn.VolumetricConvolution(from, to, kt, ki, kj, st, si, sj)
   local input = torch.Tensor(from, int, inj, ini):zero()
   
   local err = jac.testJacobian(module, input)
   mytester:assertlt(err, precision, 'error on state ')
   
   local err = jac.testJacobianParameters(module, input, module.weight, module.gradWeight)
   mytester:assertlt(err , precision, 'error on weight ')
   
   local err = jac.testJacobianParameters(module, input, module.bias, module.gradBias)
   mytester:assertlt(err , precision, 'error on bias ')

   local err = jac.testJacobianUpdateParameters(module, input, module.weight)
   mytester:assertlt(err , precision, 'error on weight [direct update] ')
   
   local err = jac.testJacobianUpdateParameters(module, input, module.bias)
   mytester:assertlt(err , precision, 'error on bias [direct update] ')

   for t,err in pairs(jac.testAllUpdate(module, input, 'weight', 'gradWeight')) do
      mytester:assertlt(err, precision, string.format(
                         'error on weight [%s]', t))
   end

   for t,err in pairs(jac.testAllUpdate(module, input, 'bias', 'gradBias')) do
      mytester:assertlt(err, precision, string.format(
                         'error on bias [%s]', t))
   end
   
   local ferr, berr = jac.testIO(module, input)
   mytester:asserteq(0, ferr, torch.typename(module) .. ' - i/o forward err ')
   mytester:asserteq(0, berr, torch.typename(module) .. ' - i/o backward err ')
end

function nntest.VolumetricMaxPooling()
   local from = math.random(2,5)
   local to = from
   local kt = math.random(3,7)
   local ki = math.random(3,7)
   local kj = math.random(3,7)
   local st = math.random(2,4)
   local si = math.random(2,4)
   local sj = math.random(2,4)
   local outt = math.random(3,7)
   local outi = math.random(3,7)
   local outj = math.random(3,7)
   local int = (outt-1)*st+kt
   local ini = (outi-1)*si+ki
   local inj = (outj-1)*sj+kj
   local module = nn.VolumetricMaxPooling(kt, ki, kj, st, si, sj)
   local input = torch.Tensor(from, int, inj, ini):zero()
   
   local err = jac.testJacobian(module, input)
   mytester:assertlt(err, precision, 'error on state ')
      
   local ferr, berr = jac.testIO(module, input)
   mytester:asserteq(0, ferr, torch.typename(module) .. ' - i/o forward err ')
   mytester:asserteq(0, berr, torch.typename(module) .. ' - i/o backward err ')
end

function nntest.Module_getParameters_1()
   local n = nn.Sequential()
   n:add( nn.Linear(10,10) )
   local p = n:getParameters()

   mytester:asserteq((p[{ {1,100} }] - n.modules[1].weight):norm(), 0, 'getParameters(): weights wrong')
   mytester:asserteq((p[{ {101,110} }] - n.modules[1].bias):norm(), 0, 'getParameters(): bias wrong')
end

function nntest.Module_getParameters_2()
   local n = nn.Sequential()
   n:add( nn.Linear(10,10) )
   local p = n:getParameters()

   n:add( nn.Linear(10,10) )
   p = n:getParameters()

   mytester:asserteq((p[{ {111,210} }] - n.modules[2].weight):norm(), 0, 'error when appending new module')
   mytester:asserteq((p[{ {211,220} }] - n.modules[2].bias):norm(), 0, 'error when appending new module')
end

function nntest.Module_getParameters_3()
   local n = nn.Sequential()
   n:add( nn.Linear(10,10) )
   n:add( n.modules[1]:clone() )
   local p = n:getParameters()

   mytester:asserteq((p[{ {1,100} }] - n.modules[1].weight):norm(), 0, 'error when using cloning')
   mytester:asserteq((p[{ {101,110} }] - n.modules[1].bias):norm(), 0, 'error when using cloning')

   mytester:asserteq((p[{ {111,210} }] - n.modules[2].weight):norm(), 0, 'error when using cloning')
   mytester:asserteq((p[{ {211,220} }] - n.modules[2].bias):norm(), 0, 'error when using cloning')

   mytester:asserteq((p[{ {111,210} }] - n.modules[1].weight):norm(), 0, 'error when using cloning')
   mytester:asserteq((p[{ {211,220} }] - n.modules[1].bias):norm(), 0, 'error when using cloning')

   n:reset()

   mytester:assertgt((p[{ {111,210} }] - n.modules[1].weight):norm(), 0, 'error when using cloning')
   mytester:assertgt((p[{ {211,220} }] - n.modules[1].bias):norm(), 0, 'error when using cloning')
end

function nntest.Module_getParameters_4()
   local n = nn.Sequential()
   n:add( nn.Linear(10,10) )
   n:add( n.modules[1]:clone() )
   local p = n:getParameters()

   n:add(nn.Linear(10,10))
   p = n:getParameters()

   mytester:asserteq((p[{ {1,100} }] - n.modules[1].weight):norm(), 0, 'error when using cloning')
   mytester:asserteq((p[{ {101,110} }] - n.modules[1].bias):norm(), 0, 'error when using cloning')

   mytester:asserteq((p[{ {111,210} }] - n.modules[2].weight):norm(), 0, 'error when using cloning')
   mytester:asserteq((p[{ {211,220} }] - n.modules[2].bias):norm(), 0, 'error when using cloning')

   mytester:asserteq((p[{ {221,320} }] - n.modules[3].weight):norm(), 0, 'error when using cloning')
   mytester:asserteq((p[{ {321,330} }] - n.modules[3].bias):norm(), 0, 'error when using cloning')

   mytester:asserteq(p:nElement(), 3*(10*10+10), 'error: incorrect number of elements in flat vector')
end

function nntest.Module_getParameters_5()
   local n = nn.Sequential()
   n:add( nn.Linear(10,10) )
   n:add( n.modules[1]:clone('weight','bias') )
   local p = n:getParameters()

   mytester:asserteq((p[{ {1,100} }] - n.modules[1].weight):norm(), 0, 'error when using cloning+sharing')
   mytester:asserteq((p[{ {101,110} }] - n.modules[1].bias):norm(), 0, 'error when using cloning+sharing')

   mytester:asserteq((p[{ {1,100} }] - n.modules[2].weight):norm(), 0, 'error when using cloning+sharing')
   mytester:asserteq((p[{ {101,110} }] - n.modules[2].bias):norm(), 0, 'error when using cloning+sharing')

   n:reset()

   mytester:asserteq((p[{ {1,100} }] - n.modules[2].weight):norm(), 0, 'error when using cloning+sharing')
   mytester:asserteq((p[{ {101,110} }] - n.modules[2].bias):norm(), 0, 'error when using cloning+sharing')

   mytester:asserteq(p:nElement(), (10*10+10), 'error: incorrect number of elements in flat vector')
end

function nntest.Module_getParameters_6()
   local n = nn.Sequential()
   n:add( nn.Linear(10,10) )
   n:add( n.modules[1]:clone('weight','bias') )
   local p = n:getParameters()

   n:add(nn.Linear(10,10))
   p = n:getParameters()

   mytester:asserteq((p[{ {1,100} }] - n.modules[1].weight):norm(), 0, 'error when using cloning+sharing')
   mytester:asserteq((p[{ {101,110} }] - n.modules[1].bias):norm(), 0, 'error when using cloning+sharing')

   mytester:asserteq((p[{ {1,100} }] - n.modules[2].weight):norm(), 0, 'error when using cloning+sharing')
   mytester:asserteq((p[{ {101,110} }] - n.modules[2].bias):norm(), 0, 'error when using cloning+sharing')

   mytester:asserteq((p[{ {111,210} }] - n.modules[3].weight):norm(), 0, 'error when using cloning+sharing')
   mytester:asserteq((p[{ {211,220} }] - n.modules[3].bias):norm(), 0, 'error when using cloning+sharing')

   mytester:asserteq(p:nElement(), 2*(10*10+10), 'error: incorrect number of elements in flat vector')
end

function nntest.Module_getParameters_7()
   local n = nn.Sequential()
   n:add( nn.Linear(10,10) )
   n:add( n.modules[1]:clone('weight','bias') )
   local p = n:getParameters()

   n:add(nn.Linear(10,10))
   p = n:getParameters()

   local n1 = nn.Sequential()
   n1:add( nn.Linear(10,10) )

   local n2 = nn.Sequential()
   n2:add( nn.Linear(10,10) )

   local n = nn.Sequential()
   n:add( n1 )
   n:add( n2 )

   local p = n:getParameters()

   local nf = nn.Sequential()
   nf:add( n1 )
   nf:add( nn.Linear(10,1) )

   local p = nf:getParameters()

   mytester:asserteq((p[{ {1,100} }] - n1.modules[1].weight):norm(), 0, 'error when using cloning+partial realloc')
   mytester:asserteq((p[{ {101,110} }] - n1.modules[1].bias):norm(), 0, 'error when using cloning+partial realloc')

   mytester:asserteq((p[{ {111,120} }] - nf.modules[2].weight):norm(), 0, 'error when using cloning+partial realloc')
   mytester:asserteq((p[{ {121,121} }] - nf.modules[2].bias):norm(), 0, 'error when using cloning+partial realloc')

   mytester:asserteq(p:nElement(), 121, 'error: incorrect number of elements in flat vector')
end

mytester:add(nntest)

if not nn then
   require 'nn'
   jac = nn.Jacobian
   sjac = nn.SparseJacobian
   mytester:run()
else
   jac = nn.Jacobian
   sjac = nn.SparseJacobian
   function nn.test(tests)
      -- randomize stuff
      math.randomseed(os.time())
      mytester:run(tests)
   end
end<|MERGE_RESOLUTION|>--- conflicted
+++ resolved
@@ -387,27 +387,13 @@
    mytester:asserteq(berr, 0, torch.typename(module) .. ' - i/o backward err ')
 end
 
-<<<<<<< HEAD
--- function nntest.WeightedMSECriterion()
-=======
 --function nntest.WeightedMSECriterion()
->>>>>>> b8f17d41
 --   local from  = math.random(100,200)
 --   local input = torch.Tensor(from):zero()
 --   local target = torch.randn(from)
 --   local weight = torch.randn(from)
 --   local cri = nn.WeightedMSECriterion(weight)
 --   local module = nn.CriterionModule(cri,target)
-
-<<<<<<< HEAD
---   local err = jac.testJacobian(module, input)
---   mytester:assertlt(err, precision, 'error on state ')
-   
---   local ferr, berr = jac.testIO(module, input) 
---   mytester:asserteq(0, ferr, torch.typename(module) .. ' - i/o forward err ')
---   mytester:asserteq(0, berr, torch.typename(module) .. ' - i/o backward err ')
--- end
-=======
 -- local err = jac.testJacobian(module, input)
 --   mytester:assertlt(err, precision, 'error on state ')
    
@@ -415,7 +401,6 @@
 --   mytester:asserteq(0, ferr, torch.typename(module) .. ' - i/o forward err ')
 --   mytester:asserteq(0, berr, torch.typename(module) .. ' - i/o backward err ')
 --end
->>>>>>> b8f17d41
 
 function nntest.LogSigmoid()
    local ini = math.random(10,20)
